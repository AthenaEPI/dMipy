import numpy as np
from dmipy.data.saved_acquisition_schemes import (
    duval_cat_spinal_cord_2d_acquisition_scheme,
    wu_minn_hcp_acquisition_scheme)
from dmipy.core.acquisition_scheme import (
    acquisition_scheme_from_bvalues,
    acquisition_scheme_from_qvalues,
    acquisition_scheme_from_gradient_strengths,
    calculate_shell_bvalues_and_indices,
    gtab_dipy2dmipy, gtab_dmipy2dipy)
<<<<<<< HEAD
=======
from dmipy.core.modeling_framework import (
    MultiCompartmentModel)
from dmipy.signal_models.cylinder_models import (
    C4CylinderGaussianPhaseApproximation)
>>>>>>> e1ba0bd0
from dipy.core.gradients import gradient_table
from numpy.testing import (
    assert_raises, assert_equal, assert_array_equal)


def test_catch_negative_bvalues(Nsamples=10):
    bvalues = np.tile(-1, Nsamples)
    bvecs = np.tile(np.r_[1., 0., 0.], (Nsamples, 1))
    delta = np.ones(Nsamples)
    Delta = np.ones(Nsamples)
    assert_raises(ValueError, acquisition_scheme_from_bvalues,
                  bvalues, bvecs, delta, Delta)


def test_catch_different_length_bvals_bvecs(Nsamples=10):
    bvalues = np.tile(1, Nsamples - 1)
    bvecs = np.tile(np.r_[1., 0., 0.], (Nsamples, 1))
    delta = np.ones(Nsamples)
    Delta = np.ones(Nsamples)
    assert_raises(ValueError, acquisition_scheme_from_bvalues,
                  bvalues, bvecs, delta, Delta)


def test_catch_2d_bvals_bvecs(Nsamples=10):
    bvalues = np.ones((Nsamples, 2))
    bvecs = np.tile(np.r_[1., 0., 0.], (Nsamples, 1))
    delta = np.ones(Nsamples)
    Delta = np.ones(Nsamples)
    assert_raises(ValueError, acquisition_scheme_from_bvalues,
                  bvalues, bvecs, delta, Delta)


def test_catch_different_shape_bvals_delta_Delta(Nsamples=10):
    bvalues = np.tile(1, Nsamples)
    bvecs = np.tile(np.r_[1., 0., 0.], (Nsamples, 1))
    delta = np.ones(Nsamples - 1)
    Delta = np.ones(Nsamples)
    assert_raises(ValueError, acquisition_scheme_from_bvalues,
                  bvalues, bvecs, delta, Delta)

    delta = np.ones(Nsamples)
    Delta = np.ones(Nsamples - 1)
    assert_raises(ValueError, acquisition_scheme_from_bvalues,
                  bvalues, bvecs, delta, Delta)


def test_catch_2d_delta_Delta(Nsamples=10):
    bvalues = np.tile(1, Nsamples)
    bvecs = np.tile(np.r_[1., 0., 0.], (Nsamples, 1))
    delta = np.ones((Nsamples, 2))
    Delta = np.ones(Nsamples)
    assert_raises(ValueError, acquisition_scheme_from_bvalues,
                  bvalues, bvecs, delta, Delta)

    delta = np.ones(Nsamples)
    Delta = np.ones((Nsamples, 2))
    assert_raises(ValueError, acquisition_scheme_from_bvalues,
                  bvalues, bvecs, delta, Delta)


def test_catch_negative_delta_Delta(Nsamples=10):
    bvalues = np.tile(1, Nsamples)
    bvecs = np.tile(np.r_[1., 0., 0.], (Nsamples, 1))
    delta = -np.ones(Nsamples)
    Delta = np.ones(Nsamples)
    assert_raises(ValueError, acquisition_scheme_from_bvalues,
                  bvalues, bvecs, delta, Delta)

    delta = np.ones(Nsamples)
    Delta = -np.ones(Nsamples)
    assert_raises(ValueError, acquisition_scheme_from_bvalues,
                  bvalues, bvecs, delta, Delta)


def test_catch_wrong_shape_bvecs(Nsamples=10):
    bvalues = np.tile(1, Nsamples)
    bvecs = np.tile(np.r_[1., 0., 0.], (Nsamples, 1, 1))
    delta = np.ones(Nsamples)
    Delta = np.ones(Nsamples)
    assert_raises(ValueError, acquisition_scheme_from_bvalues,
                  bvalues, bvecs, delta, Delta)


def test_catch_non_unit_vector_bvecs(Nsamples=10):
    bvalues = np.tile(1, Nsamples)
    bvecs = np.tile(np.r_[1., 0., 0.], (Nsamples, 1)) + 1.
    delta = np.ones(Nsamples)
    Delta = np.ones(Nsamples)
    assert_raises(ValueError, acquisition_scheme_from_bvalues,
                  bvalues, bvecs, delta, Delta)


def test_equivalent_scheme_bvals_and_bvecs(Nsamples=10):
    bvalues = np.tile(1, Nsamples)
    bvecs = np.tile(np.r_[1., 0., 0.], (Nsamples, 1))
    delta = np.ones(Nsamples)
    Delta = np.ones(Nsamples)
    scheme_from_bvals = acquisition_scheme_from_bvalues(
        bvalues, bvecs, delta, Delta)
    qvalues = scheme_from_bvals.qvalues
    scheme_from_qvals = acquisition_scheme_from_qvalues(
        qvalues, bvecs, delta, Delta)
    bvalues_from_qvalues = scheme_from_qvals.bvalues
    assert_array_equal(bvalues, bvalues_from_qvalues)


def test_equivalent_scheme_bvals_and_gradient_strength(Nsamples=10):
    bvalues = np.tile(1, Nsamples)
    bvecs = np.tile(np.r_[1., 0., 0.], (Nsamples, 1))
    delta = np.ones(Nsamples)
    Delta = np.ones(Nsamples)
    scheme_from_bvals = acquisition_scheme_from_bvalues(
        bvalues, bvecs, delta, Delta)
    gradient_strengths = scheme_from_bvals.gradient_strengths
    scheme_from_gradient_strengths = (
        acquisition_scheme_from_gradient_strengths(
            gradient_strengths, bvecs, delta, Delta))
    bvalues_from_gradient_strengths = (
        scheme_from_gradient_strengths.bvalues)
    assert_array_equal(bvalues, bvalues_from_gradient_strengths)


def test_estimate_shell_indices():
    bvalues = np.arange(10)
    max_distance = 1
    shell_indices, shell_bvalues = (
        calculate_shell_bvalues_and_indices(
            bvalues, max_distance=max_distance))
    assert_equal(int(np.unique(shell_indices)), 0)
    assert_equal(float(shell_bvalues), np.mean(bvalues))

    max_distance = 0.5
    shell_indices, shell_bvalues = (
        calculate_shell_bvalues_and_indices(
            bvalues, max_distance=max_distance))
    assert_array_equal(shell_indices, bvalues)


def test_shell_indices_with_varying_diffusion_times(Nsamples=10):
    # tests whether measurements with the same bvalue but different diffusion
    # time are correctly classified in different shells
    bvalues = np.tile(1e9, Nsamples)
    delta = 0.01
    Delta = np.hstack([np.tile(0.01, len(bvalues) // 2),
                       np.tile(0.03, len(bvalues) // 2)])
    gradient_directions = np.tile(np.r_[1., 0., 0.], (Nsamples, 1))
    scheme = acquisition_scheme_from_bvalues(
        bvalues, gradient_directions, delta, Delta)
    assert_equal(len(np.unique(scheme.shell_indices)), 2)


def test_dipy2dmipy_acquisition_converter(Nsamples=10):
    bvals = np.tile(1e3, Nsamples)
    bvecs = np.tile(np.r_[1., 0., 0.], (Nsamples, 1))
    big_delta = 0.03
    small_delta = 0.01
    gtab_dipy = gradient_table(
        bvals=bvals, bvecs=bvecs, small_delta=small_delta, big_delta=big_delta)
    gtab_mipy = gtab_dipy2dmipy(gtab_dipy)
    assert_array_equal(gtab_mipy.bvalues / 1e6, gtab_dipy.bvals)
    assert_array_equal(gtab_mipy.gradient_directions, gtab_dipy.bvecs)
    assert_equal(np.unique(gtab_mipy.Delta), gtab_dipy.big_delta)
    assert_equal(np.unique(gtab_mipy.delta), gtab_dipy.small_delta)


def test_dmipy2dipy_acquisition_converter(Nsamples=10):
    bvals = np.tile(1e9, Nsamples)
    bvecs = np.tile(np.r_[1., 0., 0.], (Nsamples, 1))
    big_delta = 0.03
    small_delta = 0.01
    gtab_mipy = acquisition_scheme_from_bvalues(
        bvalues=bvals, gradient_directions=bvecs,
        delta=small_delta, Delta=big_delta)
    gtab_dipy = gtab_dmipy2dipy(gtab_mipy)
    assert_array_equal(gtab_mipy.bvalues / 1e6, gtab_dipy.bvals)
    assert_array_equal(gtab_mipy.gradient_directions, gtab_dipy.bvecs)
    assert_equal(gtab_mipy.Delta, gtab_dipy.big_delta)
    assert_equal(gtab_mipy.delta, gtab_dipy.small_delta)


def test_acquisition_scheme_summary(Nsamples=10):
    bvals = np.tile(1e9, Nsamples)
    bvecs = np.tile(np.r_[1., 0., 0.], (Nsamples, 1))
    big_delta = 0.03
    small_delta = 0.01
    gtab_mipy = acquisition_scheme_from_bvalues(
        bvalues=bvals, gradient_directions=bvecs,
        delta=small_delta, Delta=big_delta)
    gtab_mipy.print_acquisition_info


def test_raise_dmipy2dmipy_multiple_delta_Delta():
    scheme = duval_cat_spinal_cord_2d_acquisition_scheme()
    assert_raises(ValueError, gtab_dmipy2dipy, scheme)


def test_acquisition_scheme_pruning():
    scheme = wu_minn_hcp_acquisition_scheme()
    test_data = np.random.rand(len(scheme.bvalues))

    scheme_pr, data_pr = scheme.return_pruned_acquisition_scheme(
        [2], test_data)
    assert_array_equal(
        scheme_pr.bvalues,
        scheme.bvalues[scheme.shell_indices == 2])
    assert_array_equal(
        data_pr,
        test_data[scheme.shell_indices == 2])


def test_acq_scheme_without_deltas_model_catch():
    scheme = wu_minn_hcp_acquisition_scheme()
    test_data = np.random.rand(len(scheme.bvalues))
    scheme_clinical = acquisition_scheme_from_bvalues(
        scheme.bvalues, scheme.gradient_directions)
    mc_model = MultiCompartmentModel(
        [C4CylinderGaussianPhaseApproximation()])
    assert_raises(ValueError, mc_model.fit, scheme_clinical, test_data)<|MERGE_RESOLUTION|>--- conflicted
+++ resolved
@@ -8,13 +8,10 @@
     acquisition_scheme_from_gradient_strengths,
     calculate_shell_bvalues_and_indices,
     gtab_dipy2dmipy, gtab_dmipy2dipy)
-<<<<<<< HEAD
-=======
 from dmipy.core.modeling_framework import (
     MultiCompartmentModel)
 from dmipy.signal_models.cylinder_models import (
     C4CylinderGaussianPhaseApproximation)
->>>>>>> e1ba0bd0
 from dipy.core.gradients import gradient_table
 from numpy.testing import (
     assert_raises, assert_equal, assert_array_equal)
